--- conflicted
+++ resolved
@@ -896,11 +896,7 @@
         let s = ark_bn254::Fr::rand(rng);
 
         let full_assignment = wtns
-<<<<<<< HEAD
-            .calculate_witness_element::<Fr, _>(inputs, false)
-=======
-            .calculate_witness_element::<Bn254, _>(&mut store, inputs, false)
->>>>>>> fa6262ab
+            .calculate_witness_element::<Fr, _>(&mut store, inputs, false)
             .unwrap();
         let proof = Groth16::<Bn254, CircomReduction>::create_proof_with_reduction_and_matrices(
             &params,
