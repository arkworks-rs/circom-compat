--- conflicted
+++ resolved
@@ -36,7 +36,7 @@
     io::{Read, Result as IoResult, Seek, SeekFrom},
 };
 
-use ark_bn254::{Bn254, Fq, Fq2, G1Affine, G2Affine};
+use ark_bn254::{Bn254, Fq, Fq2, G1Affine, G2Affine, Fr};
 use ark_groth16::{ProvingKey, VerifyingKey};
 use num_traits::Zero;
 
@@ -361,12 +361,8 @@
     use crate::witness::WitnessCalculator;
     use crate::{circom::CircomReduction, CircomBuilder, CircomConfig};
     use ark_groth16::{
-<<<<<<< HEAD
         create_proof_with_qap_and_matrices, create_random_proof_with_reduction as prove,
         prepare_verifying_key, verify_proof,
-=======
-        create_random_proof_with_reduction as prove, prepare_verifying_key, verify_proof,
->>>>>>> 4e2c2d39
     };
     use ark_std::rand::thread_rng;
     use num_traits::{One, Zero};
