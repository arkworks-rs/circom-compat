use ark_relations::r1cs::{
    ConstraintSynthesizer, ConstraintSystemRef, LinearCombination, SynthesisError, Variable,
};

use ark_ff::PrimeField;

use super::R1CS;

use color_eyre::Result;

#[derive(Clone, Debug)]
pub struct CircomCircuit<F: PrimeField> {
    pub r1cs: R1CS<F>,
    pub witness: Option<Vec<F>>,
}

impl<F: PrimeField> CircomCircuit<F> {
    pub fn get_public_inputs(&self) -> Option<Vec<F>> {
        match &self.witness {
            None => None,
            Some(w) => match &self.r1cs.wire_mapping {
                None => Some(w[1..self.r1cs.num_inputs].to_vec()),
                Some(m) => Some(m[1..self.r1cs.num_inputs].iter().map(|i| w[*i]).collect()),
            },
        }
    }
}

impl<F: PrimeField> ConstraintSynthesizer<F> for CircomCircuit<F> {
    fn generate_constraints(self, cs: ConstraintSystemRef<F>) -> Result<(), SynthesisError> {
        let witness = &self.witness;
        let wire_mapping = &self.r1cs.wire_mapping;

        // Start from 1 because Arkworks implicitly allocates One for the first input
        for i in 1..self.r1cs.num_inputs {
            cs.new_input_variable(|| {
                Ok(match witness {
                    None => F::from(1u32),
                    Some(w) => match wire_mapping {
                        Some(m) => w[m[i]],
                        None => w[i],
                    },
                })
            })?;
        }

        for i in 0..self.r1cs.num_aux {
            cs.new_witness_variable(|| {
                Ok(match witness {
                    None => F::from(1u32),
                    Some(w) => match wire_mapping {
                        Some(m) => w[m[i + self.r1cs.num_inputs]],
                        None => w[i + self.r1cs.num_inputs],
                    },
                })
            })?;
        }

        let make_index = |index| {
            if index < self.r1cs.num_inputs {
                Variable::Instance(index)
            } else {
                Variable::Witness(index - self.r1cs.num_inputs)
            }
        };
        let make_lc = |lc_data: &[(usize, F)]| {
            lc_data.iter().fold(
                LinearCombination::<F>::zero(),
                |lc: LinearCombination<F>, (index, coeff)| lc + (*coeff, make_index(*index)),
            )
        };

        for constraint in &self.r1cs.constraints {
            cs.enforce_constraint(
                make_lc(&constraint.0),
                make_lc(&constraint.1),
                make_lc(&constraint.2),
            )?;
        }

        Ok(())
    }
}

#[cfg(test)]
mod tests {
    use super::*;
    use crate::{CircomBuilder, CircomConfig};
    use ark_bn254::Fr;
    use ark_relations::r1cs::ConstraintSystem;

<<<<<<< HEAD
    #[test]
    fn satisfied() {
        let cfg = CircomConfig::<Fr>::new(
=======
    #[tokio::test]
    async fn satisfied() {
        let cfg = CircomConfig::<Bn254>::new(
>>>>>>> fa6262ab
            "./test-vectors/mycircuit.wasm",
            "./test-vectors/mycircuit.r1cs",
        )
        .unwrap();
        let mut builder = CircomBuilder::new(cfg);
        builder.push_input("a", 3);
        builder.push_input("b", 11);

        let circom = builder.build().unwrap();
        let cs = ConstraintSystem::<Fr>::new_ref();
        circom.generate_constraints(cs.clone()).unwrap();
        assert!(cs.is_satisfied().unwrap());
    }
}<|MERGE_RESOLUTION|>--- conflicted
+++ resolved
@@ -89,15 +89,9 @@
     use ark_bn254::Fr;
     use ark_relations::r1cs::ConstraintSystem;
 
-<<<<<<< HEAD
-    #[test]
-    fn satisfied() {
-        let cfg = CircomConfig::<Fr>::new(
-=======
     #[tokio::test]
     async fn satisfied() {
-        let cfg = CircomConfig::<Bn254>::new(
->>>>>>> fa6262ab
+        let cfg = CircomConfig::<Fr>::new(
             "./test-vectors/mycircuit.wasm",
             "./test-vectors/mycircuit.r1cs",
         )
