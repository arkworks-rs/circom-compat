use super::{fnv, CircomBase, SafeMemory, Wasm};
use ark_ff::PrimeField;
use color_eyre::Result;
use num_bigint::BigInt;
use num_traits::Zero;
use wasmer::{imports, Function, Instance, Memory, MemoryType, Module, RuntimeError, Store};
use wasmer_wasix::WasiEnv;

#[cfg(feature = "circom-2")]
use num::ToPrimitive;

use super::Circom1;
#[cfg(feature = "circom-2")]
use super::Circom2;

#[derive(Debug)]
pub struct WitnessCalculator {
    pub instance: Wasm,
    pub memory: Option<SafeMemory>,
    pub n64: u32,
    pub circom_version: u32,
    pub prime: BigInt,
}

// Error type to signal end of execution.
// From https://docs.wasmer.io/integrations/examples/exit-early
#[derive(thiserror::Error, Debug, Clone, Copy)]
#[error("{0}")]
struct ExitCode(u32);

#[cfg(feature = "circom-2")]
fn from_array32(arr: Vec<u32>) -> BigInt {
    let mut res = BigInt::zero();
    let radix = BigInt::from(0x100000000u64);
    for &val in arr.iter() {
        res = res * &radix + BigInt::from(val);
    }
    res
}

#[cfg(feature = "circom-2")]
fn to_array32(s: &BigInt, size: usize) -> Vec<u32> {
    let mut res = vec![0; size];
    let mut rem = s.clone();
    let radix = BigInt::from(0x100000000u64);
    let mut c = size;
    while !rem.is_zero() {
        c -= 1;
        res[c] = (&rem % &radix).to_u32().unwrap();
        rem /= &radix;
    }

    res
}

impl WitnessCalculator {
    pub fn new(store: &mut Store, path: impl AsRef<std::path::Path>) -> Result<Self> {
        Self::from_file(store, path)
    }

    pub fn from_file(store: &mut Store, path: impl AsRef<std::path::Path>) -> Result<Self> {
        let module = Module::from_file(&store, path)?;
        Self::from_module(store, module)
    }

    pub fn from_module(store: &mut Store, module: Module) -> Result<Self> {
        let wasm = Self::make_wasm_runtime(store, module)?;
        Self::new_from_wasm(store, wasm)
    }

    pub fn make_wasm_runtime(store: &mut Store, module: Module) -> Result<Wasm> {
        let memory = Memory::new(store, MemoryType::new(2000, None, false)).unwrap();
        let import_object = imports! {
            "env" => {
                "memory" => memory.clone(),
            },
            // Host function callbacks from the WASM
            "runtime" => {
                "error" => runtime::error(store),
                "logSetSignal" => runtime::log_signal(store),
                "logGetSignal" => runtime::log_signal(store),
                "logFinishComponent" => runtime::log_component(store),
                "logStartComponent" => runtime::log_component(store),
                "log" => runtime::log_component(store),
                "exceptionHandler" => runtime::exception_handler(store),
                "showSharedRWMemory" => runtime::show_memory(store),
                "printErrorMessage" => runtime::print_error_message(store),
                "writeBufferMessage" => runtime::write_buffer_message(store),
            }
        };
        let instance = Instance::new(store, &module, &import_object)?;
        let exports = instance.exports.clone();
        let mut wasi_env = WasiEnv::builder("calculateWitness").finalize(store)?;
        wasi_env.initialize_with_memory(store, instance, Some(memory.clone()), false)?;
        let wasm = Wasm::new(exports, memory);
        Ok(wasm)
    }

    pub fn new_from_wasm(store: &mut Store, wasm: Wasm) -> Result<Self> {
        let version = wasm.get_version(store).unwrap_or(1);
        // Circom 2 feature flag with version 2
        #[cfg(feature = "circom-2")]
        fn new_circom2(
            instance: Wasm,
            store: &mut Store,
            version: u32,
        ) -> Result<WitnessCalculator> {
            let n32 = instance.get_field_num_len32(store)?;
            instance.get_raw_prime(store)?;
            let mut arr = vec![0; n32 as usize];
            for i in 0..n32 {
                let res = instance.read_shared_rw_memory(store, i)?;
                arr[(n32 as usize) - (i as usize) - 1] = res;
            }
            let prime = from_array32(arr);

            let n64 = ((prime.bits() - 1) / 64 + 1) as u32;

            Ok(WitnessCalculator {
                instance,
                memory: None,
                n64,
                circom_version: version,
                prime,
            })
        }

        fn new_circom1(
            instance: Wasm,
            store: &mut Store,
            version: u32,
        ) -> Result<WitnessCalculator> {
            // Fallback to Circom 1 behavior
            let n32 = (instance.get_fr_len(store)? >> 2) - 2;
            let mut safe_memory =
                SafeMemory::new(instance.memory.clone(), n32 as usize, BigInt::zero());
            let ptr = instance.get_ptr_raw_prime(store)?;
            let prime = safe_memory.read_big(store, ptr as usize, n32 as usize)?;

            let n64 = ((prime.bits() - 1) / 64 + 1) as u32;
            safe_memory.prime = prime.clone();

            Ok(WitnessCalculator {
                instance,
                memory: Some(safe_memory),
                n64,
                circom_version: version,
                prime,
            })
        }

        // Three possibilities:
        // a) Circom 2 feature flag enabled, WASM runtime version 2
        // b) Circom 2 feature flag enabled, WASM runtime version 1
        // c) Circom 1 default behavior
        //
        // Once Circom 2 support is more stable, feature flag can be removed

        cfg_if::cfg_if! {
            if #[cfg(feature = "circom-2")] {
                match version {
                    2 => new_circom2(wasm, store, version),
                    1 => new_circom1(wasm, store, version),

                    _ => panic!("Unknown Circom version")
                }
            } else {
                new_circom1(instance, memory, version)
            }
        }
    }

    pub fn calculate_witness<I: IntoIterator<Item = (String, Vec<BigInt>)>>(
        &mut self,
        store: &mut Store,
        inputs: I,
        sanity_check: bool,
    ) -> Result<Vec<BigInt>> {
        self.instance.init(store, sanity_check)?;

        cfg_if::cfg_if! {
            if #[cfg(feature = "circom-2")] {
                match self.circom_version {
                    2 => self.calculate_witness_circom2(store, inputs),
                    1 => self.calculate_witness_circom1(store, inputs),
                    _ => panic!("Unknown Circom version")
                }
            } else {
                self.calculate_witness_circom1(inputs, sanity_check)
            }
        }
    }

    // Circom 1 default behavior
    fn calculate_witness_circom1<I: IntoIterator<Item = (String, Vec<BigInt>)>>(
        &mut self,
        store: &mut Store,
        inputs: I,
    ) -> Result<Vec<BigInt>> {
        let old_mem_free_pos = self.memory.as_ref().unwrap().free_pos(store)?;
        let p_sig_offset = self.memory.as_mut().unwrap().alloc_u32(store)?;
        let p_fr = self.memory.as_mut().unwrap().alloc_fr(store)?;

        // allocate the inputs
        for (name, values) in inputs.into_iter() {
            let (msb, lsb) = fnv(&name);

            self.instance
                .get_signal_offset32(store, p_sig_offset, 0, msb, lsb)?;

            let sig_offset = self
                .memory
                .as_ref()
                .unwrap()
                .read_u32(store, p_sig_offset as usize)
                .unwrap() as usize;

            for (i, value) in values.into_iter().enumerate() {
                self.memory
                    .as_mut()
                    .unwrap()
                    .write_fr(store, p_fr as usize, &value)?;
                self.instance
                    .set_signal(store, 0, 0, (sig_offset + i) as u32, p_fr)?;
            }
        }

        let mut w = Vec::new();

        let n_vars = self.instance.get_n_vars(store)?;
        for i in 0..n_vars {
            let ptr = self.instance.get_ptr_witness(store, i)? as usize;
            let el = self.memory.as_ref().unwrap().read_fr(store, ptr)?;
            w.push(el);
        }

        self.memory
            .as_mut()
            .unwrap()
            .set_free_pos(store, old_mem_free_pos)?;

        Ok(w)
    }

    // Circom 2 feature flag with version 2
    #[cfg(feature = "circom-2")]
    fn calculate_witness_circom2<I: IntoIterator<Item = (String, Vec<BigInt>)>>(
        &mut self,
        store: &mut Store,
        inputs: I,
    ) -> Result<Vec<BigInt>> {
        let n32 = self.instance.get_field_num_len32(store)?;

        // allocate the inputs
        for (name, values) in inputs.into_iter() {
            let (msb, lsb) = fnv(&name);

            for (i, value) in values.into_iter().enumerate() {
                let f_arr = to_array32(&value, n32 as usize);
                for j in 0..n32 {
                    self.instance.write_shared_rw_memory(
                        store,
                        j,
                        f_arr[(n32 as usize) - 1 - (j as usize)],
                    )?;
                }
                self.instance.set_input_signal(store, msb, lsb, i as u32)?;
            }
        }

        let mut w = Vec::new();

        let witness_size = self.instance.get_witness_size(store)?;
        for i in 0..witness_size {
            self.instance.get_witness(store, i)?;
            let mut arr = vec![0; n32 as usize];
            for j in 0..n32 {
                arr[(n32 as usize) - 1 - (j as usize)] =
                    self.instance.read_shared_rw_memory(store, j)?;
            }
            w.push(from_array32(arr));
        }

        Ok(w)
    }

    pub fn calculate_witness_element<
        F: PrimeField,
        I: IntoIterator<Item = (String, Vec<BigInt>)>,
    >(
        &mut self,
        store: &mut Store,
        inputs: I,
        sanity_check: bool,
<<<<<<< HEAD
    ) -> Result<Vec<F>> {
        let witness = self.calculate_witness(inputs, sanity_check)?;
        let modulus = F::MODULUS;
=======
    ) -> Result<Vec<E::ScalarField>> {
        use ark_ff::PrimeField;
        let witness = self.calculate_witness(store, inputs, sanity_check)?;
        let modulus = <E::ScalarField as PrimeField>::MODULUS;
>>>>>>> fa6262ab

        // convert it to field elements
        use num_traits::Signed;
        let witness = witness
            .into_iter()
            .map(|w| {
                let w = if w.sign() == num_bigint::Sign::Minus {
                    // Need to negate the witness element if negative
                    modulus.into() - w.abs().to_biguint().unwrap()
                } else {
                    w.to_biguint().unwrap()
                };
                F::from(w)
            })
            .collect::<Vec<_>>();

        Ok(witness)
    }
}

// callback hooks for debugging
mod runtime {
    use super::*;

    pub fn error(store: &mut Store) -> Function {
        #[allow(unused)]
        #[allow(clippy::many_single_char_names)]
        fn func(a: i32, b: i32, c: i32, d: i32, e: i32, f: i32) -> Result<(), RuntimeError> {
            // NOTE: We can also get more information why it is failing, see p2str etc here:
            // https://github.com/iden3/circom_runtime/blob/master/js/witness_calculator.js#L52-L64
            println!("runtime error, exiting early: {a} {b} {c} {d} {e} {f}",);
            Err(RuntimeError::user(Box::new(ExitCode(1))))
        }
        Function::new_typed(store, func)
    }

    // Circom 2.0
    pub fn exception_handler(store: &mut Store) -> Function {
        #[allow(unused)]
        fn func(a: i32) {}
        Function::new_typed(store, func)
    }

    // Circom 2.0
    pub fn show_memory(store: &mut Store) -> Function {
        #[allow(unused)]
        fn func() {}
        Function::new_typed(store, func)
    }

    // Circom 2.0
    pub fn print_error_message(store: &mut Store) -> Function {
        #[allow(unused)]
        fn func() {}
        Function::new_typed(store, func)
    }

    // Circom 2.0
    pub fn write_buffer_message(store: &mut Store) -> Function {
        #[allow(unused)]
        fn func() {}
        Function::new_typed(store, func)
    }

    pub fn log_signal(store: &mut Store) -> Function {
        #[allow(unused)]
        fn func(a: i32, b: i32) {}
        Function::new_typed(store, func)
    }

    pub fn log_component(store: &mut Store) -> Function {
        #[allow(unused)]
        fn func(a: i32) {}
        Function::new_typed(store, func)
    }
}

#[cfg(test)]
mod tests {
    use super::*;
    use std::{collections::HashMap, path::PathBuf};

    struct TestCase<'a> {
        circuit_path: &'a str,
        inputs_path: &'a str,
        n_vars: u32,
        n64: u32,
        witness: &'a [&'a str],
    }

    pub fn root_path(p: &str) -> String {
        let mut path = PathBuf::from(env!("CARGO_MANIFEST_DIR"));
        path.push(p);
        path.to_string_lossy().to_string()
    }

    #[tokio::test]
    async fn multiplier_1() {
        run_test(TestCase {
            circuit_path: root_path("test-vectors/mycircuit.wasm").as_str(),
            inputs_path: root_path("test-vectors/mycircuit-input1.json").as_str(),
            n_vars: 4,
            n64: 4,
            witness: &["1", "33", "3", "11"],
        });
    }

    #[tokio::test]
    async fn multiplier_2() {
        run_test(TestCase {
            circuit_path: root_path("test-vectors/mycircuit.wasm").as_str(),
            inputs_path: root_path("test-vectors/mycircuit-input2.json").as_str(),
            n_vars: 4,
            n64: 4,
            witness: &[
                "1",
                "21888242871839275222246405745257275088548364400416034343698204186575672693159",
                "21888242871839275222246405745257275088548364400416034343698204186575796149939",
                "11",
            ],
        });
    }

    #[tokio::test]
    async fn multiplier_3() {
        run_test(TestCase {
            circuit_path: root_path("test-vectors/mycircuit.wasm").as_str(),
            inputs_path: root_path("test-vectors/mycircuit-input3.json").as_str(),
            n_vars: 4,
            n64: 4,
            witness: &[
                "1",
                "21888242871839275222246405745257275088548364400416034343698204186575808493616",
                "10944121435919637611123202872628637544274182200208017171849102093287904246808",
                "2",
            ],
        });
    }

    #[tokio::test]
    async fn safe_multipler() {
        let witness =
            std::fs::read_to_string(root_path("test-vectors/safe-circuit-witness.json")).unwrap();
        let witness: Vec<String> = serde_json::from_str(&witness).unwrap();
        let witness = &witness.iter().map(|x| x.as_ref()).collect::<Vec<_>>();
        run_test(TestCase {
            circuit_path: root_path("test-vectors/circuit2.wasm").as_str(),
            inputs_path: root_path("test-vectors/mycircuit-input1.json").as_str(),
            n_vars: 132, // 128 + 4
            n64: 4,
            witness,
        });
    }

    #[tokio::test]
    async fn smt_verifier() {
        let witness =
            std::fs::read_to_string(root_path("test-vectors/smtverifier10-witness.json")).unwrap();
        let witness: Vec<String> = serde_json::from_str(&witness).unwrap();
        let witness = &witness.iter().map(|x| x.as_ref()).collect::<Vec<_>>();

        run_test(TestCase {
            circuit_path: root_path("test-vectors/smtverifier10.wasm").as_str(),
            inputs_path: root_path("test-vectors/smtverifier10-input.json").as_str(),
            n_vars: 4794,
            n64: 4,
            witness,
        });
    }

    use serde_json::Value;
    use std::str::FromStr;

    fn value_to_bigint(v: Value) -> BigInt {
        match v {
            Value::String(inner) => BigInt::from_str(&inner).unwrap(),
            Value::Number(inner) => BigInt::from(inner.as_u64().expect("not a u32")),
            _ => panic!("unsupported type"),
        }
    }

    fn run_test(case: TestCase) {
        let mut store = Store::default();
        let mut wtns = WitnessCalculator::new(&mut store, case.circuit_path).unwrap();
        assert_eq!(
            wtns.prime.to_str_radix(16),
            "30644E72E131A029B85045B68181585D2833E84879B9709143E1F593F0000001".to_lowercase()
        );
        assert_eq!(
            { wtns.instance.get_n_vars(&mut store).unwrap() },
            case.n_vars
        );
        assert_eq!({ wtns.n64 }, case.n64);

        let inputs_str = std::fs::read_to_string(case.inputs_path).unwrap();
        let inputs: std::collections::HashMap<String, serde_json::Value> =
            serde_json::from_str(&inputs_str).unwrap();

        let inputs = inputs
            .iter()
            .map(|(key, value)| {
                let res = match value {
                    Value::String(inner) => {
                        vec![BigInt::from_str(inner).unwrap()]
                    }
                    Value::Number(inner) => {
                        vec![BigInt::from(inner.as_u64().expect("not a u32"))]
                    }
                    Value::Array(inner) => inner.iter().cloned().map(value_to_bigint).collect(),
                    _ => panic!(),
                };

                (key.clone(), res)
            })
            .collect::<HashMap<_, _>>();

        let res = wtns.calculate_witness(&mut store, inputs, false).unwrap();
        for (r, w) in res.iter().zip(case.witness) {
            assert_eq!(r, &BigInt::from_str(w).unwrap());
        }
    }
}<|MERGE_RESOLUTION|>--- conflicted
+++ resolved
@@ -292,16 +292,9 @@
         store: &mut Store,
         inputs: I,
         sanity_check: bool,
-<<<<<<< HEAD
     ) -> Result<Vec<F>> {
-        let witness = self.calculate_witness(inputs, sanity_check)?;
         let modulus = F::MODULUS;
-=======
-    ) -> Result<Vec<E::ScalarField>> {
-        use ark_ff::PrimeField;
         let witness = self.calculate_witness(store, inputs, sanity_check)?;
-        let modulus = <E::ScalarField as PrimeField>::MODULUS;
->>>>>>> fa6262ab
 
         // convert it to field elements
         use num_traits::Signed;
