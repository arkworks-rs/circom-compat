[package]
name = "ark-circom"
version = "0.1.0"
edition = "2018"
description = "Arkworks bindings to Circom's R1CS, for Groth16 Proof and Witness generation in Rust"
license = "MIT OR Apache-2.0"

[lib]
crate-type = ["cdylib", "rlib"]

[dependencies]
# WASM operations
wasmer = "4.3.7"
wasmer-wasix = { version = "0.27.0" }
fnv = { version = "1.0.7", default-features = false }
num = { version = "0.4.3" }
num-traits = { version = "0.2.16", default-features = false }
num-bigint = { version = "0.4.3", default-features = false, features = ["rand"] }

# ZKP Generation
<<<<<<< HEAD
ark-crypto-primitives = { version = "0.4.0" }
ark-ec = { version = "0.4.1", default-features = false, features = ["parallel"] }
ark-ff = { version = "0.4.1", default-features = false, features = ["parallel", "asm"] }
ark-std = { version = "0.4.0", default-features = false, features = ["parallel"] }
ark-bn254 = { version = "0.4.0" }
ark-groth16 = { version = "0.4.0", default-features = false, features = ["parallel"] }
ark-poly = { version = "0.4.1", default-features = false, features = ["parallel"] }
ark-relations = { version = "0.4.0", default-features = false }
ark-serialize = { version = "0.4.1", default-features = false }
=======
ark-crypto-primitives = { version = "=0.4.0" }
ark-ec = { version = "=0.4.2", default-features = false, features = ["parallel"] }
ark-ff = { version = "=0.4.2", default-features = false, features = ["parallel", "asm"] }
ark-std = { version = "=0.4.0", default-features = false, features = ["parallel"] }
ark-bn254 = { version = "=0.4.0" }
ark-groth16 = { version = "=0.4.0", default-features = false, features = ["parallel"] }
ark-poly = { version = "=0.4.2", default-features = false, features = ["parallel"] }
ark-relations = { version = "=0.4.0", default-features = false }
ark-serialize = { version = "=0.4.2", default-features = false }
>>>>>>> 89b1327a

# decoding of data
hex = "0.4.3"
byteorder = "1.4.3"

# ethereum compat
ethers-core = { version = "2.0.7", default-features = false, optional = true }

# error handling
thiserror = "1.0.39"
color-eyre = "0.6.2"
criterion = "0.3.6"

cfg-if = "1.0.0"

[dev-dependencies]
hex-literal = "0.2.2"
tokio = { version = "1.29.1", features = ["macros"] }
serde_json = "1.0.94"
ethers = "2.0.7"

[[bench]]
name = "groth16"
harness = false

[features]
default = ["wasmer/default", "circom-2", "ethereum"]
wasm = ["wasmer/js-default"]
bench-complex-all = []
circom-2 = []
ethereum = ["ethers-core"]<|MERGE_RESOLUTION|>--- conflicted
+++ resolved
@@ -18,27 +18,16 @@
 num-bigint = { version = "0.4.3", default-features = false, features = ["rand"] }
 
 # ZKP Generation
-<<<<<<< HEAD
 ark-crypto-primitives = { version = "0.4.0" }
-ark-ec = { version = "0.4.1", default-features = false, features = ["parallel"] }
-ark-ff = { version = "0.4.1", default-features = false, features = ["parallel", "asm"] }
+ark-ec = { version = "0.4.2", default-features = false, features = ["parallel"] }
+ark-ff = { version = "0.4.2", default-features = false, features = ["parallel", "asm"] }
 ark-std = { version = "0.4.0", default-features = false, features = ["parallel"] }
 ark-bn254 = { version = "0.4.0" }
 ark-groth16 = { version = "0.4.0", default-features = false, features = ["parallel"] }
-ark-poly = { version = "0.4.1", default-features = false, features = ["parallel"] }
+ark-poly = { version = "0.4.2", default-features = false, features = ["parallel"] }
 ark-relations = { version = "0.4.0", default-features = false }
-ark-serialize = { version = "0.4.1", default-features = false }
-=======
-ark-crypto-primitives = { version = "=0.4.0" }
-ark-ec = { version = "=0.4.2", default-features = false, features = ["parallel"] }
-ark-ff = { version = "=0.4.2", default-features = false, features = ["parallel", "asm"] }
-ark-std = { version = "=0.4.0", default-features = false, features = ["parallel"] }
-ark-bn254 = { version = "=0.4.0" }
-ark-groth16 = { version = "=0.4.0", default-features = false, features = ["parallel"] }
-ark-poly = { version = "=0.4.2", default-features = false, features = ["parallel"] }
-ark-relations = { version = "=0.4.0", default-features = false }
-ark-serialize = { version = "=0.4.2", default-features = false }
->>>>>>> 89b1327a
+ark-serialize = { version = "0.4.2", default-features = false }
+
 
 # decoding of data
 hex = "0.4.3"
