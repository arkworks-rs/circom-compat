[package]
name = "ark-circom"
version = "0.1.0"
edition = "2018"

[dependencies]
# WASM operations
wasmer = { version = "2.0" }
fnv = { version = "1.0.3", default-features = false }
num-traits = { version = "0.2.0", default-features = false }
num-bigint = { version = "0.4", default-features = false, features = ["rand"] }

# ZKP Generation
ark-ec = { version = "0.3.0", default-features = false, features = ["parallel"] }
ark-ff = { version = "0.3.0", default-features = false, features = ["asm", "parallel"] }
ark-std = { version = "0.3.0", default-features = false }
ark-bn254 = { version = "0.3.0" }
<<<<<<< HEAD
ark-groth16 = { git = "https://github.com/gakonst/groth16", version = "0.3.0", branch = "calculate-matrices" }
ark-poly = { version = "^0.3.0", default-features = false }
=======
ark-groth16 = { git = "https://github.com/arkworks-rs/groth16", version = "0.3.0", features = ["parallel"] }
ark-poly = { version = "^0.3.0", default-features = false, features = ["parallel"] }
>>>>>>> 4e2c2d39
ark-relations = { version = "0.3.0", default-features = false }
ark-serialize = { version = "0.3.0", default-features = false }

# decoding of data
hex = "0.4.3"
byteorder = "1.4.3"

# ethereum compat
ethers-core = { git = "https://github.com/gakonst/ethers-rs", default-features = false }

# error handling
thiserror = "1.0.26"
color-eyre = "0.5"

[dev-dependencies]
hex-literal = "0.2.1"
tokio = { version = "1.7.1", features = ["macros"] }
serde_json = "1.0.64"
ethers = { git = "https://github.com/gakonst/ethers-rs", features = ["abigen"] }<|MERGE_RESOLUTION|>--- conflicted
+++ resolved
@@ -15,13 +15,8 @@
 ark-ff = { version = "0.3.0", default-features = false, features = ["asm", "parallel"] }
 ark-std = { version = "0.3.0", default-features = false }
 ark-bn254 = { version = "0.3.0" }
-<<<<<<< HEAD
-ark-groth16 = { git = "https://github.com/gakonst/groth16", version = "0.3.0", branch = "calculate-matrices" }
-ark-poly = { version = "^0.3.0", default-features = false }
-=======
-ark-groth16 = { git = "https://github.com/arkworks-rs/groth16", version = "0.3.0", features = ["parallel"] }
+ark-groth16 = { git = "https://github.com/gakonst/groth16", version = "0.3.0", branch = "calculate-matrices", features = ["parallel"] }
 ark-poly = { version = "^0.3.0", default-features = false, features = ["parallel"] }
->>>>>>> 4e2c2d39
 ark-relations = { version = "0.3.0", default-features = false }
 ark-serialize = { version = "0.3.0", default-features = false }
 
