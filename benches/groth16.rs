--- conflicted
+++ resolved
@@ -39,11 +39,7 @@
     )
     .unwrap();
     let full_assignment = wtns
-<<<<<<< HEAD
-        .calculate_witness_element::<Fr, _>(inputs, false)
-=======
-        .calculate_witness_element::<Bn254, _>(&mut store, inputs, false)
->>>>>>> fa6262ab
+        .calculate_witness_element::<Fr, _>(&mut store, inputs, false)
         .unwrap();
 
     let mut rng = thread_rng();
